{-# LANGUAGE DeriveDataTypeable #-}
{-# LANGUAGE LambdaCase #-}
{-# LANGUAGE OverloadedStrings #-}
{-# LANGUAGE ViewPatterns #-}
{-# LANGUAGE ScopedTypeVariables #-}
module Database.Redis.Cluster
  ( Connection(..)
  , NodeRole(..)
  , NodeConnection(..)
  , Node(..)
  , ShardMap(..)
  , HashSlot
  , Shard(..)
  , connect
  , disconnect
  , requestPipelined
  , requestMasterNodes
  , nodes
) where

import qualified Data.ByteString as B
import Data.Char(toLower)
import qualified Data.ByteString.Char8 as Char8
import qualified Data.IORef as IOR
import Data.Maybe(mapMaybe, fromMaybe)
import Data.List(nub, sortBy, find)
import Data.Map(fromListWith, assocs)
import Data.Function(on)
import Control.Exception(Exception, SomeException, throwIO, BlockedIndefinitelyOnMVar(..), catches, Handler(..), try)
import Control.Concurrent.MVar(MVar, newMVar, readMVar, modifyMVar, modifyMVar_)
import Control.DeepSeq(deepseq)
import Control.Monad(zipWithM, when, replicateM)
import Database.Redis.Cluster.HashSlot(HashSlot, keyToSlot)
import qualified Database.Redis.ConnectionContext as CC
import qualified Data.HashMap.Strict as HM
import qualified Data.IntMap.Strict as IntMap
import           Data.Typeable
import qualified Scanner
import System.IO.Unsafe(unsafeInterleaveIO)
import Say(sayString)

import Database.Redis.Protocol(Reply(Error), renderRequest, reply)
import qualified Database.Redis.Cluster.Command as CMD

-- This module implements a clustered connection whilst maintaining
-- compatibility with the original Hedis codebase. In particular it still
-- performs implicit pipelining using `unsafeInterleaveIO` as the single node
-- codebase does. To achieve this each connection carries around with it a
-- pipeline of commands. Every time `sendRequest` is called the command is
-- added to the pipeline and an IO action is returned which will, upon being
-- evaluated, execute the entire pipeline. If the pipeline is already executed
-- then it just looks up it's response in the executed pipeline.

-- | A connection to a redis cluster, it is composed of a map from Node IDs to
-- | 'NodeConnection's, a 'Pipeline', and a 'ShardMap'
type IsReadOnly = Bool

data Connection = Connection (HM.HashMap NodeID NodeConnection) (MVar Pipeline) (MVar ShardMap) CMD.InfoMap IsReadOnly

-- | A connection to a single node in the cluster, similar to 'ProtocolPipelining.Connection'
data NodeConnection = NodeConnection CC.ConnectionContext (IOR.IORef (Maybe B.ByteString)) NodeID

instance Eq NodeConnection where
    (NodeConnection _ _ id1) == (NodeConnection _ _ id2) = id1 == id2

instance Ord NodeConnection where
    compare (NodeConnection _ _ id1) (NodeConnection _ _ id2) = compare id1 id2

data PipelineState =
      -- Nothing in the pipeline has been evaluated yet so nothing has been 
      -- sent
      Pending [[B.ByteString]]
      -- This pipeline has been executed, the replies are contained within it
    | Executed [Reply]
-- A pipeline has an MVar for the current state, this state is actually always
-- `Pending` because the first thing the implementation does when executing a
-- pipeline is to take the current pipeline state out of the MVar and replace
-- it with a new `Pending` state. The executed state is held on to by the
-- replies within it.
newtype Pipeline = Pipeline (MVar PipelineState)

data NodeRole = Master | Slave deriving (Show, Eq, Ord)

type Host = String
type Port = Int
type NodeID = B.ByteString
-- Represents a single node, note that this type does not include the 
-- connection to the node because the shard map can be shared amongst multiple
-- connections
data Node = Node NodeID NodeRole Host Port deriving (Show, Eq, Ord)

type MasterNode = Node
type SlaveNode = Node

-- A 'shard' is a master node and 0 or more slaves, (the 'master', 'slave'
-- terminology is unfortunate but I felt it better to follow the documentation
-- until it changes).
data Shard = Shard MasterNode [SlaveNode] deriving (Show, Eq, Ord)

-- A map from hashslot to shards
newtype ShardMap = ShardMap (IntMap.IntMap Shard) deriving (Show)

newtype MissingNodeException = MissingNodeException [B.ByteString] deriving (Show, Typeable)
instance Exception MissingNodeException

newtype UnsupportedClusterCommandException = UnsupportedClusterCommandException [B.ByteString] deriving (Show, Typeable)
instance Exception UnsupportedClusterCommandException

newtype CrossSlotException = CrossSlotException [B.ByteString] deriving (Show, Typeable)
instance Exception CrossSlotException


<<<<<<< HEAD
connect :: (Host -> CC.PortID -> Maybe Int -> IO CC.ConnectionContext) -> [CMD.CommandInfo] -> MVar ShardMap -> Maybe Int -> Bool -> IO Connection
connect withAuth commandInfos shardMapVar timeoutOpt isReadOnly = do
=======
connect :: [CMD.CommandInfo] -> MVar ShardMap -> Maybe Int -> Bool -> (Bool -> IO ShardMap) -> IO Connection
connect commandInfos shardMapVar timeoutOpt isReadOnly refreshShardMap = do
>>>>>>> 2a325d37
        shardMap <- readMVar shardMapVar
        stateVar <- newMVar $ Pending []
        pipelineVar <- newMVar $ Pipeline stateVar
        eNodeConns <- try $ nodeConnections shardMap
        -- whenever one of the node connection is not established,
        -- will refresh the slots and retry node connections.
        -- This would handle fail over, IP change use cases.
        nodeConns <-
          case eNodeConns of
            Right nodeConns -> return nodeConns
            Left (_ :: SomeException) -> do
              newShardMap <- refreshShardMap True
              refreshShardMapVar "locked refreshing due to connection issues" newShardMap
              nodeConnections newShardMap
        return $ Connection nodeConns pipelineVar shardMapVar (CMD.newInfoMap commandInfos) isReadOnly where
    nodeConnections :: ShardMap -> IO (HM.HashMap NodeID NodeConnection)
    nodeConnections shardMap = HM.fromList <$> mapM connectNode (nub $ nodes shardMap)
    connectNode :: Node -> IO (NodeID, NodeConnection)
    connectNode (Node n _ host port) = do
        ctx <- withAuth host (CC.PortNumber $ toEnum port) timeoutOpt
        ref <- IOR.newIORef Nothing
        return (n, NodeConnection ctx ref n)
    refreshShardMapVar :: String -> ShardMap -> IO ()
    refreshShardMapVar msg shardMap = hasLocked msg $ modifyMVar_ shardMapVar (const (pure shardMap))

disconnect :: Connection -> IO ()
disconnect (Connection nodeConnMap _ _ _ _ ) = mapM_ disconnectNode (HM.elems nodeConnMap) where
    disconnectNode (NodeConnection nodeCtx _ _) = CC.disconnect nodeCtx

-- Add a request to the current pipeline for this connection. The pipeline will
-- be executed implicitly as soon as any result returned from this function is
-- evaluated.
requestPipelined :: IO ShardMap -> Connection -> [B.ByteString] -> IO Reply
requestPipelined refreshAction conn@(Connection _ pipelineVar shardMapVar _ _) nextRequest = modifyMVar pipelineVar $ \(Pipeline stateVar) -> do
    (newStateVar, repliesIndex) <- hasLocked "locked adding to pipeline" $ modifyMVar stateVar $ \case
        Pending requests | length requests > 1000 -> do
            replies <- evaluatePipeline shardMapVar refreshAction conn (nextRequest:requests)
            return (Executed replies, (stateVar, length requests))
        Pending requests ->
            return (Pending (nextRequest:requests), (stateVar, length requests))
        e@(Executed _) -> do
            s' <- newMVar $ Pending [nextRequest]
            return (e, (s', 0))
    evaluateAction <- unsafeInterleaveIO $ do
        replies <- hasLocked "locked evaluating replies" $ modifyMVar newStateVar $ \case
            Executed replies ->
                return (Executed replies, replies)
            Pending requests-> do
                replies <- evaluatePipeline shardMapVar refreshAction conn requests
                replies `deepseq` return (Executed replies, replies)
        return $ replies !! repliesIndex
    return (Pipeline newStateVar, evaluateAction)



data PendingRequest = PendingRequest Int [B.ByteString]
data CompletedRequest = CompletedRequest Int [B.ByteString] Reply

rawRequest :: PendingRequest -> [B.ByteString]
rawRequest (PendingRequest _ r) =  r

responseIndex :: CompletedRequest -> Int
responseIndex (CompletedRequest i _ _) = i

rawResponse :: CompletedRequest -> Reply
rawResponse (CompletedRequest _ _ r) = r

requestForResponse :: CompletedRequest -> [B.ByteString]
requestForResponse (CompletedRequest _ r _) = r

-- The approach we take here is similar to that taken by the redis-py-cluster
-- library, which is described at https://redis-py-cluster.readthedocs.io/en/master/pipelines.html
--
-- Essentially we group all the commands by node (based on the current shardmap)
-- and then execute a pipeline for each node (maintaining the order of commands
-- on a per node basis but not between nodes). Once we've done this, if any of
-- the commands have resulted in a MOVED error we refresh the shard map, then
-- we run through all the responses and retry any MOVED or ASK errors. This retry
-- step is not pipelined, there is a request per error. This is probably
-- acceptable in most cases as these errors should only occur in the case of
-- cluster reconfiguration events, which should be rare.
evaluatePipeline :: MVar ShardMap -> IO ShardMap -> Connection -> [[B.ByteString]] -> IO [Reply]
evaluatePipeline shardMapVar refreshShardmapAction conn requests = do
        shardMap <- hasLocked "reading shardmap in evaluatePipeline" $ readMVar shardMapVar
        requestsByNode <- getRequestsByNode shardMap
        resps <- concat <$> mapM (uncurry executeRequests) requestsByNode
        when (any (moved . rawResponse) resps) (refreshShardMapVar "locked refreshing due to moved responses")
        retriedResps <- mapM (retry 0) resps
        return $ map rawResponse $ sortBy (on compare responseIndex) retriedResps
  where
    getRequestsByNode :: ShardMap -> IO [(NodeConnection, [PendingRequest])]
    getRequestsByNode shardMap = do
        commandsWithNodes <- zipWithM (requestWithNode shardMap) (reverse [0..(length requests - 1)]) requests
        return $ assocs $ fromListWith (++) commandsWithNodes
    requestWithNode :: ShardMap -> Int -> [B.ByteString] -> IO (NodeConnection, [PendingRequest])
    requestWithNode shardMap index request = do
        nodeConn <- nodeConnectionForCommand conn shardMap request
        return (nodeConn, [PendingRequest index request])
    executeRequests :: NodeConnection -> [PendingRequest] -> IO [CompletedRequest]
    executeRequests nodeConn nodeRequests = do
        replies <- requestNode nodeConn $ map rawRequest nodeRequests
        return $ zipWith (curry (\(PendingRequest i r, rep) -> CompletedRequest i r rep)) nodeRequests replies
    retry :: Int -> CompletedRequest -> IO CompletedRequest
    retry retryCount resp@(CompletedRequest index request thisReply) = do
        retryReply <- case thisReply of
            (Error errString) | B.isPrefixOf "MOVED" errString -> do
                shardMap <- hasLocked "reading shard map in retry MOVED" $ readMVar shardMapVar
                nodeConn <- nodeConnectionForCommand conn shardMap (requestForResponse resp)
                head <$> requestNode nodeConn [request]
            (askingRedirection -> Just (host, port)) -> do
                shardMap <- hasLocked "reading shardmap in retry ASK" $ readMVar shardMapVar
                let maybeAskNode = nodeConnWithHostAndPort shardMap conn host port
                case maybeAskNode of
                    Just askNode -> last <$> requestNode askNode [["ASKING"], requestForResponse resp]
                    Nothing -> case retryCount of
                        0 -> do
                            _ <- refreshShardMapVar "missing node in first retry of ASK"
                            rawResponse <$> retry (retryCount + 1) resp
                        _ -> throwIO $ MissingNodeException (requestForResponse resp)
            _ -> return thisReply
        return (CompletedRequest index request retryReply)
    refreshShardMapVar :: String -> IO ()
    refreshShardMapVar msg = hasLocked msg $ modifyMVar_ shardMapVar (const refreshShardmapAction)


askingRedirection :: Reply -> Maybe (Host, Port)
askingRedirection (Error errString) = case Char8.words errString of
    ["ASK", _, hostport] -> case Char8.split ':' hostport of
       [host, portString] -> case Char8.readInt portString of
         Just (port,"") -> Just (Char8.unpack host, port)
         _ -> Nothing
       _ -> Nothing
    _ -> Nothing
askingRedirection _ = Nothing

moved :: Reply -> Bool
moved (Error errString) = case Char8.words errString of
    "MOVED":_ -> True
    _ -> False
moved _ = False


nodeConnWithHostAndPort :: ShardMap -> Connection -> Host -> Port -> Maybe NodeConnection
nodeConnWithHostAndPort shardMap (Connection nodeConns _ _ _ _) host port = do
    node <- nodeWithHostAndPort shardMap host port
    HM.lookup (nodeId node) nodeConns

nodeConnectionForCommand :: Connection -> ShardMap -> [B.ByteString] -> IO NodeConnection
nodeConnectionForCommand (Connection nodeConns _ _ infoMap connReadOnly) (ShardMap shardMap) request = do
    let mek = case request of
          ("MULTI" : key : _) -> Just [key]
          ("EXEC" : key : _) -> Just [key]
          _ -> Nothing
        isCmdReadOnly = isCommandReadonly infoMap request
    keys <- case CMD.keysForRequest infoMap request of
        Nothing -> throwIO $ UnsupportedClusterCommandException request
        Just [] -> throwIO $ UnsupportedClusterCommandException request
        Just k -> return k
    let shards = nub $ mapMaybe ((flip IntMap.lookup shardMap) . fromEnum . keyToSlot) (fromMaybe keys mek)
    node <- case (shards, connReadOnly) of
        ([],_) -> throwIO $ MissingNodeException request
        ([Shard master _], False) ->
            return master
        ([Shard master []], True) ->
            return master
        ([Shard master (slave: _)], True) ->
            if isCmdReadOnly
                then return slave
                else return master
        _ -> throwIO $ CrossSlotException request
    maybe (throwIO $ MissingNodeException request) return (HM.lookup (nodeId node) nodeConns)
    where
        isCommandReadonly :: CMD.InfoMap -> [B.ByteString] -> Bool
        isCommandReadonly (CMD.InfoMap iMap) (command: _) =
            let
                info = HM.lookup (map toLower $ Char8.unpack command) iMap
            in maybe False (CMD.ReadOnly `elem`) (CMD.flags <$> info)
        isCommandReadonly _ _ = False

cleanRequest :: [B.ByteString] -> [B.ByteString]
cleanRequest ("MULTI" : _) = ["MULTI"]
cleanRequest ("EXEC" : _) = ["EXEC"]
cleanRequest req = req


requestNode :: NodeConnection -> [[B.ByteString]] -> IO [Reply]
requestNode (NodeConnection ctx lastRecvRef _) requests = do
    let reqs = map cleanRequest requests
    _ <- mapM_ (sendNode . renderRequest) reqs
    _ <- CC.flush ctx
    replicateM (length requests) recvNode

    where

    sendNode :: B.ByteString -> IO ()
    sendNode = CC.send ctx
    recvNode :: IO Reply
    recvNode = do
        maybeLastRecv <- IOR.readIORef lastRecvRef
        scanResult <- case maybeLastRecv of
            Just lastRecv -> Scanner.scanWith (CC.recv ctx) reply lastRecv
            Nothing -> Scanner.scanWith (CC.recv ctx) reply B.empty

        case scanResult of
          Scanner.Fail{}       -> CC.errConnClosed
          Scanner.More{}    -> error "Hedis: parseWith returned Partial"
          Scanner.Done rest' r -> do
            IOR.writeIORef lastRecvRef (Just rest')
            return r

{-# INLINE nodes #-}
nodes :: ShardMap -> [Node]
nodes (ShardMap shardMap) = concatMap snd $ IntMap.toList $ fmap shardNodes shardMap where
    shardNodes :: Shard -> [Node]
    shardNodes (Shard master slaves) = master:slaves


nodeWithHostAndPort :: ShardMap -> Host -> Port -> Maybe Node
nodeWithHostAndPort shardMap host port = find (\(Node _ _ nodeHost nodePort) -> port == nodePort && host == nodeHost) (nodes shardMap)

nodeId :: Node -> NodeID
nodeId (Node theId _ _ _) = theId

hasLocked :: String -> IO a -> IO a
hasLocked msg action =
  action `catches`
  [ Handler $ \exc@BlockedIndefinitelyOnMVar -> sayString ("[MVar]: " ++ msg) >> throwIO exc
  ]


requestMasterNodes :: Connection -> [B.ByteString] -> IO [Reply]
requestMasterNodes conn req = do
    masterNodeConns <- masterNodes conn
    concat <$> mapM (`requestNode` [req]) masterNodeConns

masterNodes :: Connection -> IO [NodeConnection]
masterNodes (Connection nodeConns _ shardMapVar _ _) = do
    (ShardMap shardMap) <- readMVar shardMapVar
    let masters = map ((\(Shard m _) -> m) . snd) $ IntMap.toList shardMap
    let masterNodeIds = map nodeId masters
    return $ mapMaybe (`HM.lookup` nodeConns) masterNodeIds
<|MERGE_RESOLUTION|>--- conflicted
+++ resolved
@@ -109,14 +109,8 @@
 newtype CrossSlotException = CrossSlotException [B.ByteString] deriving (Show, Typeable)
 instance Exception CrossSlotException
 
-
-<<<<<<< HEAD
-connect :: (Host -> CC.PortID -> Maybe Int -> IO CC.ConnectionContext) -> [CMD.CommandInfo] -> MVar ShardMap -> Maybe Int -> Bool -> IO Connection
-connect withAuth commandInfos shardMapVar timeoutOpt isReadOnly = do
-=======
-connect :: [CMD.CommandInfo] -> MVar ShardMap -> Maybe Int -> Bool -> (Bool -> IO ShardMap) -> IO Connection
-connect commandInfos shardMapVar timeoutOpt isReadOnly refreshShardMap = do
->>>>>>> 2a325d37
+connect :: (Host -> CC.PortID -> Maybe Int -> IO CC.ConnectionContext) -> [CMD.CommandInfo] -> MVar ShardMap -> Maybe Int -> Bool -> (Bool -> IO ShardMap) -> IO Connection
+connect withAuth commandInfos shardMapVar timeoutOpt isReadOnly refreshShardMap = do
         shardMap <- readMVar shardMapVar
         stateVar <- newMVar $ Pending []
         pipelineVar <- newMVar $ Pipeline stateVar
