--- conflicted
+++ resolved
@@ -142,13 +142,8 @@
     RedisCtx(..), MonadRedis(..),
 
     -- * Connection
-<<<<<<< HEAD
     Connection, ConnectError(..), connect, checkedConnect,
-    ConnectInfo(..),defaultConnectInfo,
-=======
-    Connection, connect, checkedConnect,
-    ConnectInfo(..),defaultConnectInfo,parseConnectInfo,
->>>>>>> 1d16d0c0
+    ConnectInfo(..), defaultConnectInfo, parseConnectInfo,
     HostName,PortID(..),
     
     -- * Commands
