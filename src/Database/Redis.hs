module Database.Redis (
    -- * How To Use This Module
    -- |
    -- Connect to a Redis server:
    --
    -- @
    -- -- connects to localhost:6379
    -- conn <- 'checkedConnect' 'defaultConnectInfo'
    -- @
    --
    -- Send commands to the server:
    -- 
    -- @
    -- {-\# LANGUAGE OverloadedStrings \#-}
    -- ...
    -- 'runRedis' conn $ do
    --      'set' \"hello\" \"hello\"
    --      set \"world\" \"world\"
    --      hello <- 'get' \"hello\"
    --      world <- get \"world\"
    --      liftIO $ print (hello,world)
    -- @

    -- ** Command Type Signatures
    -- |Redis commands behave differently when issued in- or outside of a
    --  transaction. To make them work in both contexts, most command functions
    --  have a type signature similar to the following:
    --
    --  @
    --  'echo' :: ('RedisCtx' m f) => ByteString -> m (f ByteString)
    --  @
    --
    --  Here is how to interpret this type signature:
    --
    --  * The argument types are independent of the execution context. 'echo'
    --    always takes a 'ByteString' parameter, whether in- or outside of a
    --    transaction. This is true for all command functions.
    --
    --  * All Redis commands return their result wrapped in some \"container\".
    --    The type @f@ of this container depends on the commands execution
    --    context @m@. The 'ByteString' return type in the example is specific
    --    to the 'echo' command. For other commands, it will often be another
    --    type.
    --
    --  * In the \"normal\" context 'Redis', outside of any transactions,
    --    results are wrapped in an @'Either' 'Reply'@.
    --
    --  * Inside a transaction, in the 'RedisTx' context, results are wrapped in
    --    a 'Queued'.
    --
    --  In short, you can view any command with a 'RedisCtx' constraint in the
    --  type signature, to \"have two types\". For example 'echo' \"has both
    --  types\":
    --
    --  @
    --  echo :: ByteString -> Redis (Either Reply ByteString)
    --  echo :: ByteString -> RedisTx (Queued ByteString)
    --  @
    --
    --  [Exercise] What are the types of 'expire' inside a transaction and
    --    'lindex' outside of a transaction? The solutions are at the very
    --    bottom of this page.

    -- ** Lua Scripting
    -- |Lua values returned from the 'eval' and 'evalsha' functions will be
    --  converted to Haskell values by the 'decode' function from the
    --  'RedisResult' type class.
    --
    --  @
    --  Lua Type      | Haskell Type       | Conversion Example
    --  --------------|--------------------|-----------------------------
    --  Number        | Integer            | 1.23   => 1
    --  String        | ByteString, Double | \"1.23\" => \"1.23\" or 1.23
    --  Boolean       | Bool               | false  => False
    --  Table         | List               | {1,2}  => [1,2]
    --  @
    --
    --  Additionally, any of the Haskell types from the table above can be
    --  wrapped in a 'Maybe':
    --
    --  @
    --  42  => Just 42 :: Maybe Integer
    --  nil => Nothing :: Maybe Integer
    --  @
    --
    --  Note that Redis imposes some limitations on the possible conversions:
    --
    --  * Lua numbers can only be converted to Integers. Only Lua strings can be
    --    interpreted as Doubles.
    --
    --  * Associative Lua tables can not be converted at all. Returned tables
    --   must be \"arrays\", i.e. indexed only by integers.
    --
    --  The Redis Scripting website (<http://redis.io/commands/eval>)
    --  documents the exact semantics of the scripting commands and value
    --  conversion.
    
    -- ** Automatic Pipelining
    -- |Commands are automatically pipelined as much as possible. For example,
    --  in the above \"hello world\" example, all four commands are pipelined.
    --  Automatic pipelining makes use of Haskell's laziness. As long as a
    --  previous reply is not evaluated, subsequent commands can be pipelined.
    --
    --  Automatic pipelining is limited to the scope of 'runRedis' call and
    --  it is guaranteed that every reply expected as a part of 'runRedis'
    --  execution gets received after 'runRedis` invocation.
    --
    --  To keep memory usage low, the number of requests \"in the pipeline\" is
    --  limited (per connection) to 1000. After that number, the next command is
    --  sent only when at least one reply has been received. That means, command
    --  functions may block until there are less than 1000 outstanding replies.
    --
    
    -- ** Error Behavior
    -- |
    --  [Operations against keys holding the wrong kind of value:] Outside of a
    --    transaction, if the Redis server returns an 'Error', command functions
    --    will return 'Left' the 'Reply'. The library user can inspect the error
    --    message to gain  information on what kind of error occured.
    --
    --  [Connection to the server lost:] In case of a lost connection, command
    --    functions throw a 'ConnectionLostException'. It can only be caught
    --    outside of 'runRedis'.
    --
    --  [Trying to connect to an unreachable server:] When trying to connect to
    --    a server that does not exist or can't be reached, the connection pool
    --    only starts the first connection when actually executing a call to
    --    the server. This can lead to discovering very late that the server is
    --    not available, for example when running a server that logs to Redis.
    --    To prevent this, run a 'ping' command directly after connecting or
    --    use the 'checkedConnect' function which encapsulates this behavior.
    --
    --  [Exceptions:] Any exceptions can only be caught /outside/ of 'runRedis'.
    --    This way the connection pool can properly close the connection, making
    --    sure it is not left in an unusable state, e.g. closed or inside a
    --    transaction.
    --
    
    -- * The Redis Monad
    Redis(), runRedis,
    unRedis, reRedis,
    RedisCtx(..), MonadRedis(..),

    -- * Connection
<<<<<<< HEAD
    Connection, ConnectError(..), connect, checkedConnect,
    ConnectInfo(..),defaultConnectInfo,
=======
    Connection, connect, checkedConnect,
    ConnectInfo(..),defaultConnectInfo,parseConnectInfo,
>>>>>>> 1d16d0c0
    HostName,PortID(..),
    
    -- * Commands
    module Database.Redis.Commands,
    
    -- * Transactions
    module Database.Redis.Transactions,
    
    -- * Pub\/Sub
    module Database.Redis.PubSub,

    -- * Low-Level Command API
    sendRequest,
    Reply(..),Status(..),RedisResult(..),ConnectionLostException(..),
    
    -- |[Solution to Exercise]
    --
    --  Type of 'expire' inside a transaction:
    --
    --  > expire :: ByteString -> Integer -> RedisTx (Queued Bool)
    --
    --  Type of 'lindex' outside of a transaction:
    --
    --  > lindex :: ByteString -> Integer -> Redis (Either Reply ByteString)
    --
) where

import Database.Redis.Core
import Database.Redis.PubSub
import Database.Redis.Protocol
import Database.Redis.ProtocolPipelining
    (HostName, PortID(..), ConnectionLostException(..))
import Database.Redis.Transactions
import Database.Redis.Types
import Database.Redis.URL

import Database.Redis.Commands<|MERGE_RESOLUTION|>--- conflicted
+++ resolved
@@ -142,14 +142,9 @@
     RedisCtx(..), MonadRedis(..),
 
     -- * Connection
-<<<<<<< HEAD
     Connection, ConnectError(..), connect, checkedConnect,
-    ConnectInfo(..),defaultConnectInfo,
-=======
-    Connection, connect, checkedConnect,
-    ConnectInfo(..),defaultConnectInfo,parseConnectInfo,
->>>>>>> 1d16d0c0
-    HostName,PortID(..),
+    ConnectInfo(..), defaultConnectInfo, parseConnectInfo,
+    HostName, PortID(..),
     
     -- * Commands
     module Database.Redis.Commands,
