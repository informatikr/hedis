module Main (main) where

import qualified Test.Framework as Test
import Database.Redis
import Tests
import PubSubTest

main :: IO ()
main = do
    conn <- connect defaultConnectInfo
    Test.defaultMain (tests conn)

tests :: Connection -> [Test.Test]
tests conn = map ($conn) $ concat
    [ testsMisc, testsKeys, testsStrings, [testHashes], testsLists, testsSets, [testHyperLogLog]
    , testsZSets, [testPubSub], [testTransaction], [testScripting]
    , testsConnection, testsClient, testsServer, [testScans, testSScan, testHScan, testZScan], [testZrangelex]
    , [testXAddRead, testXReadGroup, testXRange, testXpending, testXClaim, testXInfo, testXDel, testXTrim]
    , testPubSubThreaded
      -- should always be run last as connection gets closed after it
    , [testQuit]
    ]

<<<<<<< HEAD
=======
testsClient :: [Test]
testsClient = [testClientId, testClientName]
>>>>>>> 15d232bd

testsServer :: [Test]
testsServer =
    [testServer, testBgrewriteaof, testFlushall, testInfo, testConfig
    ,testSlowlog, testDebugObject]

testsConnection :: [Test]
testsConnection = [ testConnectAuth, testConnectAuthUnexpected, testConnectDb
                  , testConnectDbUnexisting, testEcho, testPing, testSelect ]

testsKeys :: [Test]
testsKeys = [ testKeys, testKeysNoncluster, testExpireAt, testSort, testGetType, testObject ]<|MERGE_RESOLUTION|>--- conflicted
+++ resolved
@@ -21,11 +21,9 @@
     , [testQuit]
     ]
 
-<<<<<<< HEAD
-=======
+
 testsClient :: [Test]
 testsClient = [testClientId, testClientName]
->>>>>>> 15d232bd
 
 testsServer :: [Test]
 testsServer =
